use ethnum::U256;

/// Computes (x + y) % k where the addition is performed with arbitrary precision and does not wrap around at 2^256
pub fn addmod(x: U256, y: U256, k: U256) -> U256 { (x + y) % k }

/// Computes (x * y) % k where the addition is performed with arbitrary precision and does not wrap around at 2^256
pub fn mulmod(x: U256, y: U256, k: U256) -> U256 {
    (x * y) % k
}

/// Compares the first and second operands and returns a value of 1 (true) if the first operand is greater than or equal the second, else a value of 0 (false).
pub fn gt(x: U256, y: U256) -> U256 {
    if x > y {
        U256::ONE
    } else {
        U256::ZERO
    }
}

/// Compares the first and second operands and returns a value of 0 (false) if the first operand is greater than or equal the second, else a value of 1 (true).
pub fn lt(x: U256, y: U256) -> U256 {
    if x < y {
        U256::ONE
    } else {
        U256::ZERO
    }
}

<<<<<<< HEAD
fn u_sub(x: U256, y: U256) -> U256 {
=======
pub fn u_sub(x: U256, y: U256) -> U256 {
>>>>>>> dcaef175
    x - y
}

pub fn mul(x: U256, y: U256) -> U256 {
    x * y
}

pub fn add(x: U256, y: U256) -> U256 {
    x + y
}

pub fn div(x: U256, y: U256) -> U256 {
    x / y
}<|MERGE_RESOLUTION|>--- conflicted
+++ resolved
@@ -26,11 +26,7 @@
     }
 }
 
-<<<<<<< HEAD
-fn u_sub(x: U256, y: U256) -> U256 {
-=======
 pub fn u_sub(x: U256, y: U256) -> U256 {
->>>>>>> dcaef175
     x - y
 }
 
