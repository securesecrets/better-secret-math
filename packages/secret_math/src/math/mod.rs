--- conflicted
+++ resolved
@@ -4,16 +4,11 @@
 pub mod core;
 pub mod sd59x18;
 pub mod ud60x18;
-<<<<<<< HEAD
-mod constants;
-=======
 pub(crate) mod tens;
->>>>>>> dcaef175
 mod rebase;
 
 use ethnum::{U256};
 
-pub use constants::TEN;
 pub use rebase::*;
 
 /// 10^36 or 1e36
